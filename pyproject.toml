--- conflicted
+++ resolved
@@ -42,10 +42,6 @@
 cvxrisk = { git = "https://github.com/cvxgrp/cvxrisk", branch = "main"}
 yfinance = "*"
 statsmodels = "*"
-<<<<<<< HEAD
-
-=======
->>>>>>> f19271de
 
 [build-system]
 requires = ["poetry>=1.0.2"]
