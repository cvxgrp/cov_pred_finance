# -*- coding: utf-8 -*-
from __future__ import annotations

import warnings
from collections import namedtuple

import cvxpy as cvx
import numpy as np
import pandas as pd

from cvx.covariance.ewma import iterated_ewma

# from tqdm import trange

# Mute specific warning
warnings.filterwarnings("ignore", message="Solution may be inaccurate.*")


def _map_nested_dicts(ob, func):
    """
    Recursively applies a function to a nested dictionary
    """
    if isinstance(ob, dict):
        return {k: _map_nested_dicts(v, func) for k, v in ob.items()}

    return func(ob)


def _cholesky_precision(cov):
    """
    Computes Cholesky factor of the inverse of each covariance matrix in cov

    param cov: dictionary of covariance matrices {time: Sigma}
    """
    return {
        time: np.linalg.cholesky(np.linalg.inv(item.values))
        for time, item in cov.items()
    }


def _B_t_col(Ls, nus, returns):
    """
    Computes L.T @ return for each L factor in Ls and corresponding
    return in returns
    """
    return {time: L.T @ returns.loc[time].values - nus[time] for time, L in Ls.items()}


def _diag_part(cholesky):
    return {key: np.diag(L) for key, L in cholesky.items()}


def _A(diags_interval, K):
    """
    param diags_interval: NxK pandas DataFrame where each entry is diagonal
    of an expert Cholesky factor matrix
    param K: number of expert predictors

    returns: nNxK matrix where each column is a vector of stacked diagonals
    """
    return np.column_stack(
        [np.vstack(diags_interval.iloc[:, i]).flatten() for i in range(K)]
    )


def _nu(Ls, means):
    """
    Computes L.T @ mu for each L factor in Ls and corresponding
    mu in means
    """
    return {time: L.T @ means[time] for time, L in Ls.items()}


# Declaring namedtuple()
Result = namedtuple("Result", ["time", "mean", "covariance", "weights"])


class _CombinationProblem:
    def __init__(self, keys, n, window):
        self.keys = keys
        K = len(keys)
        self._weight = cvx.Variable(len(keys), name="weights")
        self.A_param = cvx.Parameter((n * window, K))
        self.P_chol_param = cvx.Parameter((K, K))

    @property
    def _constraints(self):
        return [cvx.sum(self._weight) == 1, self._weight >= 0]

    @property
    def _objective(self):
        return cvx.sum(cvx.log(self.A_param @ self._weight)) - 0.5 * cvx.sum_squares(
            self.P_chol_param.T @ self._weight
        )

    def _construct_problem(self):
        self.prob = cvx.Problem(cvx.Maximize(self._objective), self._constraints)

    def solve(self, **kwargs):
        return self.prob.solve(**kwargs)

    @property
    def weights(self):
        return pd.Series(index=self.keys, data=self._weight.value)

    @property
    def status(self):
        return self.prob.status


def from_ewmas(
    returns, pairs, min_periods_vola=20, min_periods_cov=20, clip_at=None, mean=False
):
    """
    Estimate a series of covariance matrices using the iterated EWMA method

    param returns: Frame of returns
    param pairs: list of pairs of EWMA half lives, e.g. [(20, 20), (10, 50), (20, 60)],
                pair[0] is the half life for volatility estimation
                pair[1] is the half life for covariance estimation
    param min_periods_vola: minimum number of observations to start EWMA for volatility estimation (optional)
    param min_periods_cov: minimum number of observations to start EWMA for covariance estimation (optional)
    param clip_at: clip volatility adjusted returns at +- clip_at (optional)
    param mean: subtract EWMA mean from returns and volatility adjusted returns (optional)

    return: Yields tuples with time, mean, covariance matrix, weights
    """
    # compute the covariance matrices, one time series for each pair
    results = {
        f"{pair[0]}-{pair[1]}": {
            result.time: result
            for result in iterated_ewma(
                returns=returns,
                vola_halflife=pair[0],
                cov_halflife=pair[1],
                min_periods_vola=min_periods_vola,
                min_periods_cov=min_periods_cov,
                clip_at=clip_at,
                mean=mean,
            )
        }
        for pair in pairs
    }

    sigmas = _map_nested_dicts(results, lambda result: result.covariance)
    means = _map_nested_dicts(results, lambda result: result.mean)

    # combination of covariance matrix valued time series
    return _CovarianceCombination(sigmas=sigmas, returns=returns, means=means)


def from_sigmas(sigmas, returns, means=None):
    return _CovarianceCombination(sigmas=sigmas, returns=returns, means=means)


class _CovarianceCombination:
    def __init__(self, sigmas, returns, means=None):
        """
        Computes the covariance combination of a set of covariance matrices

        param sigmas: dictionary of covariance matrices {key: {time: sigma}}
        param returns: pandas DataFrame of returns
        param means: dictionary of means {key: {time: mu}}, optional
        """
        # Assert Sigmas and means have same keys if means not None
        n = returns.shape[1]
        if means is not None:
            for key, sigma in sigmas.items():
                # Assert sigmas and means have same keys
                assert (
                    sigma.keys() == means[key].keys()
                ), "sigmas and means must have same keys"
        else:
            # Set means to zero if not provided
            means = {
                k: {time: np.zeros(n) for time in sigma.keys()}
                for k, sigma in sigmas.items()
            }

        self.__means = means
        self.__sigmas = sigmas
        self.__returns = returns

        # all those quantities don't depend on the window size
        self.__Ls = pd.DataFrame(
            {k: _cholesky_precision(sigma) for k, sigma in self.sigmas.items()}
        )
        self.__Ls_shifted = self.__Ls.shift(1).dropna()
        self.__nus = pd.DataFrame(
            {key: _nu(Ls, self.means[key]) for key, Ls in self.__Ls.items()}
        )
        self.__nus_shifted = self.__nus.shift(1).dropna()

    @property
    def sigmas(self):
        return self.__sigmas

    @property
    def means(self):
        return self.__means

    @property
    def returns(self):
        return self.__returns

    @property
    def K(self):
        """
        Returns the number of expert predictors
        """
        return len(self.sigmas)

    @property
    def assets(self):
        """
        Returns the assets in the covariance combination problem
        """
        return self.returns.columns

    def solve(self, window=None, **kwargs):
        """
        The size of the window is crucial to specify the size of the parameters
        for the cvxpy problem. Hence those computations are not in the __init__ method

        Solves the covariance combination problem at a given time, i.e.,
        finds the prediction for the covariance matrix at 'time+1'

        param window: number of previous time steps to use in the covariance combination
        """
        # If window is None, use all available data; cap window at length of data
        window = window or len(self.__Ls_shifted)
        window = min(window, len(self.__Ls_shifted))

        # Compute P matrix and its Cholesky factor
        Lts_at_r = pd.DataFrame(
            {
                key: _B_t_col(Ls, self.__nus_shifted[key], self.returns)
                for key, Ls in self.__Ls_shifted.items()
            }
        )

        Bs = {time: np.column_stack(Lts_at_r.loc[time]) for time in Lts_at_r.index}
        prod_Bs = pd.Series({time: B.T @ B for time, B in Bs.items()})
        times = prod_Bs.index
        P = {
            times[i]: sum(prod_Bs.loc[times[i - window + 1] : times[i]])
            for i in range(window - 1, len(times))
        }

        P_chol = {time: np.linalg.cholesky(matrix) for time, matrix in P.items()}

        # Compute A matrix
        Ls_diag = pd.DataFrame({k: _diag_part(L) for k, L in self.__Ls_shifted.items()})

        A = {
            times[i]: _A(
                Ls_diag.truncate(before=times[i - window + 1], after=times[i]), self.K
            )
            for i in range(window - 1, len(times))
        }

        problem = _CombinationProblem(
            keys=self.sigmas.keys(), n=len(self.assets), window=window
        )

        problem._construct_problem()

        for time, AA in A.items():
            problem.A_param.value = AA
            problem.P_chol_param.value = P_chol[time]

            try:
                yield self._solve(time=time, problem=problem, **kwargs)
            except cvx.SolverError:
                print(f"Solver did not converge at time {time}")
                yield None

    def _solve(self, time, problem, **kwargs):
        """
        Solves the covariance combination problem at a given time t
        """
<<<<<<< HEAD
        problem.solve(**kwargs)

        if problem.status != "optimal":
            raise cvx.SolverError

        weights = problem.weights
=======
        # solve problem
        try:
            problem.solve(**kwargs)
            weights = problem.weights
>>>>>>> f19271de

            # Get non-shifted L
            L = sum(self.__Ls.loc[time] * weights.values)  # prediction for time+1
            nu = sum(self.__nus.loc[time] * weights.values)  # prediction for time+1

            mean = pd.Series(index=self.assets, data=np.linalg.inv(L.T) @ nu)
            sigma = pd.DataFrame(
                index=self.assets, columns=self.assets, data=np.linalg.inv(L @ L.T)
            )
        except cvx.SolverError as e:
            print(e)
            mean = pd.Series(index=self.assets, data=np.nan)
            sigma = pd.DataFrame(index=self.assets, columns=self.assets, data=np.nan)
            weights = pd.Series(index=self.sigmas.keys(), data=np.nan)

<<<<<<< HEAD
        mean = pd.Series(index=self.assets, data=np.linalg.inv(L.T) @ nu)
        sigma = pd.DataFrame(
            index=self.assets, columns=self.assets, data=np.linalg.inv(L @ L.T)
        )

=======
>>>>>>> f19271de
        return Result(time=time, mean=mean, covariance=sigma, weights=weights)<|MERGE_RESOLUTION|>--- conflicted
+++ resolved
@@ -279,40 +279,25 @@
         """
         Solves the covariance combination problem at a given time t
         """
-<<<<<<< HEAD
         problem.solve(**kwargs)
 
         if problem.status != "optimal":
             raise cvx.SolverError
 
         weights = problem.weights
-=======
-        # solve problem
-        try:
-            problem.solve(**kwargs)
-            weights = problem.weights
->>>>>>> f19271de
-
-            # Get non-shifted L
-            L = sum(self.__Ls.loc[time] * weights.values)  # prediction for time+1
-            nu = sum(self.__nus.loc[time] * weights.values)  # prediction for time+1
-
-            mean = pd.Series(index=self.assets, data=np.linalg.inv(L.T) @ nu)
-            sigma = pd.DataFrame(
-                index=self.assets, columns=self.assets, data=np.linalg.inv(L @ L.T)
-            )
-        except cvx.SolverError as e:
-            print(e)
-            mean = pd.Series(index=self.assets, data=np.nan)
-            sigma = pd.DataFrame(index=self.assets, columns=self.assets, data=np.nan)
-            weights = pd.Series(index=self.sigmas.keys(), data=np.nan)
-
-<<<<<<< HEAD
+
+        # Get non-shifted L
+        L = sum(self.__Ls.loc[time] * weights.values)  # prediction for time+1
+        nu = sum(self.__nus.loc[time] * weights.values)  # prediction for time+1
+
         mean = pd.Series(index=self.assets, data=np.linalg.inv(L.T) @ nu)
         sigma = pd.DataFrame(
             index=self.assets, columns=self.assets, data=np.linalg.inv(L @ L.T)
         )
 
-=======
->>>>>>> f19271de
+        mean = pd.Series(index=self.assets, data=np.linalg.inv(L.T) @ nu)
+        sigma = pd.DataFrame(
+            index=self.assets, columns=self.assets, data=np.linalg.inv(L @ L.T)
+        )
+
         return Result(time=time, mean=mean, covariance=sigma, weights=weights)